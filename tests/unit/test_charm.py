# Copyright 2023 Canonical Ltd.
# See LICENSE file for licensing details.

"""Flask charm unit tests."""

# pylint: disable=protected-access

from ops.testing import Harness

FLASK_BASE_DIR = "/srv/flask"


def test_flask_pebble_layer(harness: Harness) -> None:
    """
    arrange: none
    act: start the flask charm and set flask-app container to be ready.
    assert: flask charm should submit the correct flaks pebble layer to pebble.
    """
    harness.begin_with_initial_hooks()
    harness.set_can_connect(harness.model.unit.containers["flask-app"], True)
    harness.framework.reemit()
    flask_layer = harness.get_container_pebble_plan("flask-app").to_dict()["services"]["flask-app"]
    assert flask_layer == {
        "override": "replace",
        "summary": "Flask application service",
<<<<<<< HEAD
        "command": "/bin/python3 -m gunicorn --chdir /srv/flask/app app:app -b 0.0.0.0:8000",
        "startup": "enabled",
        "environment": {'FLASK_DATABASE_URI': ''},
=======
        "command": f"python3 -m gunicorn -c {FLASK_BASE_DIR}/gunicorn.conf.py app:app",
        "startup": "enabled",
>>>>>>> 979f3aaf
    }<|MERGE_RESOLUTION|>--- conflicted
+++ resolved
@@ -6,6 +6,7 @@
 # pylint: disable=protected-access
 
 from ops.testing import Harness
+import pytest
 
 FLASK_BASE_DIR = "/srv/flask"
 
@@ -23,12 +24,49 @@
     assert flask_layer == {
         "override": "replace",
         "summary": "Flask application service",
-<<<<<<< HEAD
-        "command": "/bin/python3 -m gunicorn --chdir /srv/flask/app app:app -b 0.0.0.0:8000",
-        "startup": "enabled",
-        "environment": {'FLASK_DATABASE_URI': ''},
-=======
         "command": f"python3 -m gunicorn -c {FLASK_BASE_DIR}/gunicorn.conf.py app:app",
         "startup": "enabled",
->>>>>>> 979f3aaf
-    }+        "environment": {"FLASK_DATABASE_URI": ""},
+    }
+
+
+@pytest.mark.parametrize(
+    "relation_data, expected_output",
+    [
+        (
+            {
+                "endpoints": "test-mysql:3306",
+                "password": "test-password",
+                "username": "test-username",
+            },
+            "mysql://test-username:test-password@test-mysql:3306/flask-app",
+        ),
+        (
+            {
+                "database": "test-database",
+                "endpoints": "test-mysql:3306,test-mysql-2:3306",
+                "password": "test-password",
+                "username": "test-username",
+            },
+            "mysql://test-username:test-password@test-mysql:3306/test-database",
+        ),
+    ],
+)
+def test_database_uri(
+    harness: Harness,
+    relation_data,
+    expected_output,
+) -> None:
+    """
+    arrange: none
+    act: start the flask charm, set flask-app container to be ready and relate it to the db.
+    assert: _database_uri() should return the correct databaseURI
+    """
+    harness.begin_with_initial_hooks()
+    harness.container_pebble_ready("flask-app")
+    assert harness.charm._database_uri() == ""
+
+    mysql_relation_id: int = harness.add_relation("mysql", "mysql-k8s")
+
+    harness.update_relation_data(mysql_relation_id, "mysql-k8s", relation_data)
+    assert harness.charm._database_uri() == expected_output