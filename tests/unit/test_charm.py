--- conflicted
+++ resolved
@@ -23,10 +23,6 @@
     assert flask_layer == {
         "override": "replace",
         "summary": "Flask application service",
-<<<<<<< HEAD
-        "command": "/bin/python3 -m gunicorn --chdir /srv/flask/app app:app -b 0.0.0.0:8000",
-=======
-        "command": f"python3 -m gunicorn -c {FLASK_BASE_DIR}/gunicorn.conf.py app:app",
->>>>>>> 029767fc
+        "command": f"/bin/python3 -m gunicorn -c {FLASK_BASE_DIR}/gunicorn.conf.py app:app",
         "startup": "enabled",
     }