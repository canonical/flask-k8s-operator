# Copyright 2023 Canonical Ltd.
# See LICENSE file for licensing details.

"""Flask charm unit tests."""

<<<<<<< HEAD
# pylint: disable=protected-access

import unittest.mock

import pytest
from ops.model import ActiveStatus, Container
from ops.testing import Harness

from consts import FLASK_CONTAINER_NAME
=======
import yaml
from ops.testing import Harness

from charm_state import KNOWN_CHARM_CONFIG
>>>>>>> 60f1ed5f

FLASK_BASE_DIR = "/srv/flask"


def test_flask_pebble_layer(harness: Harness) -> None:
    """
    arrange: none
    act: start the flask charm and set flask-app container to be ready.
    assert: flask charm should submit the correct flaks pebble layer to pebble.
    """
    harness.begin_with_initial_hooks()
    harness.set_can_connect(harness.model.unit.containers["flask-app"], True)
    harness.framework.reemit()
    flask_layer = harness.get_container_pebble_plan("flask-app").to_dict()["services"]["flask-app"]
    assert flask_layer == {
        "override": "replace",
        "summary": "Flask application service",
        "command": f"python3 -m gunicorn -c {FLASK_BASE_DIR}/gunicorn.conf.py app:app",
        "environment": {"FLASK_PREFERRED_URL_SCHEME": "HTTPS"},
        "startup": "enabled",
    }


<<<<<<< HEAD
@pytest.mark.parametrize(
    "relations, expected_output",
    [
        (
            (
                {
                    "interface": "mysql",
                    "data": {
                        "endpoints": "test-mysql:3306",
                        "password": "test-password",
                        "username": "test-username",
                    },
                },
            ),
            {
                "mysql": "mysql://test-username:test-password@test-mysql:3306/flask-app",
            },
        ),
        (
            (
                {
                    "interface": "postgresql",
                    "data": {
                        "database": "test-database",
                        "endpoints": "test-postgresql:5432,test-postgresql-2:5432",
                        "password": "test-password",
                        "username": "test-username",
                    },
                },
            ),
            {
                "postgresql": (
                    "postgresql://test-username:test-password"
                    "@test-postgresql:5432/test-database"
                )
            },
        ),
        (
            (
                {
                    "interface": "mysql",
                    "data": {
                        "endpoints": "test-mysql:3306",
                        "password": "test-password",
                        "username": "test-username",
                    },
                },
                {
                    "interface": "postgresql",
                    "data": {
                        "database": "test-database",
                        "endpoints": "test-postgresql:5432,test-postgresql-2:5432",
                        "password": "test-password",
                        "username": "test-username",
                    },
                },
            ),
            {
                "mysql": "mysql://test-username:test-password@test-mysql:3306/flask-app",
                "postgresql": (
                    "postgresql://test-username:test-password"
                    "@test-postgresql:5432/test-database"
                ),
            },
        ),
    ],
)
def test_database_uri(
    monkeypatch: pytest.MonkeyPatch,
    harness: Harness,
    relations: tuple,
    expected_output: dict,
) -> None:
    """
    arrange: none
    act: start the flask charm, set flask-app container to be ready and relate it to the db.
    assert: _database_uri() should return the correct databaseURI dict
    """
    container: Container = harness.model.unit.get_container(FLASK_CONTAINER_NAME)

    send_signal_mock = unittest.mock.MagicMock()
    monkeypatch.setattr(container, "send_signal", send_signal_mock)

    harness.begin_with_initial_hooks()
    harness.set_can_connect(harness.model.unit.containers["flask-app"], True)
    assert isinstance(harness.model.unit.status, ActiveStatus)
    assert harness.charm._database_uri() == {}

    for relation in relations:
        print(relation)
        database_charm_name = f"some_db_charm_{relation['interface']}"
        relation_id: int = harness.add_relation(relation["interface"], database_charm_name)
        harness.add_relation_unit(relation_id, f"{database_charm_name}/0")
        harness.update_relation_data(relation_id, database_charm_name, relation["data"])

    assert harness.charm._database_uri() == expected_output
=======
def test_known_charm_config():
    """
    arrange: none
    act: none
    assert: KNOWN_CHARM_CONFIG in the consts module matches the content of config.yaml file.
    """
    with open("config.yaml", encoding="utf-8") as config_file:
        config = yaml.safe_load(config_file)
    assert sorted(config["options"].keys()) == sorted(KNOWN_CHARM_CONFIG)
>>>>>>> 60f1ed5f
<|MERGE_RESOLUTION|>--- conflicted
+++ resolved
@@ -3,22 +3,18 @@
 
 """Flask charm unit tests."""
 
-<<<<<<< HEAD
 # pylint: disable=protected-access
 
 import unittest.mock
 
 import pytest
 from ops.model import ActiveStatus, Container
+
+import yaml
 from ops.testing import Harness
 
 from consts import FLASK_CONTAINER_NAME
-=======
-import yaml
-from ops.testing import Harness
-
 from charm_state import KNOWN_CHARM_CONFIG
->>>>>>> 60f1ed5f
 
 FLASK_BASE_DIR = "/srv/flask"
 
@@ -42,7 +38,6 @@
     }
 
 
-<<<<<<< HEAD
 @pytest.mark.parametrize(
     "relations, expected_output",
     [
@@ -139,7 +134,8 @@
         harness.update_relation_data(relation_id, database_charm_name, relation["data"])
 
     assert harness.charm._database_uri() == expected_output
-=======
+
+
 def test_known_charm_config():
     """
     arrange: none
@@ -148,5 +144,4 @@
     """
     with open("config.yaml", encoding="utf-8") as config_file:
         config = yaml.safe_load(config_file)
-    assert sorted(config["options"].keys()) == sorted(KNOWN_CHARM_CONFIG)
->>>>>>> 60f1ed5f
+    assert sorted(config["options"].keys()) == sorted(KNOWN_CHARM_CONFIG)