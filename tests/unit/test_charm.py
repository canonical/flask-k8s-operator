--- conflicted
+++ resolved
@@ -3,10 +3,7 @@
 
 """Flask charm unit tests."""
 
-<<<<<<< HEAD
 import yaml
-=======
->>>>>>> 1f3e8574
 from ops.testing import Harness
 
 from charm_state import KNOWN_CHARM_CONFIG
