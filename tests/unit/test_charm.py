--- conflicted
+++ resolved
@@ -2,23 +2,15 @@
 # See LICENSE file for licensing details.
 
 """Flask charm unit tests."""
-<<<<<<< HEAD
+
+# pylint: disable=protected-access
+
 import pytest
 from ops.testing import Harness
 
 from charm_state import CharmState
 from exceptions import CharmConfigInvalidError
 
-# pylint: disable=protected-access
-
-
-=======
-
-# pylint: disable=protected-access
-
-from ops.testing import Harness
-
->>>>>>> 029767fc
 FLASK_BASE_DIR = "/srv/flask"
 
 
