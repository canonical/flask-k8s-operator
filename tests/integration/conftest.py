# Copyright 2023 Canonical Ltd.
# See LICENSE file for licensing details.

"""Fixtures for flask charm integration tests."""

import asyncio
import json

import juju
import pytest
import pytest_asyncio
from juju.application import Application
from juju.model import Model
from pytest import Config, FixtureRequest
from pytest_operator.plugin import OpsTest


@pytest_asyncio.fixture(scope="module", name="model")
<<<<<<< HEAD
async def fixture_model(ops_test: OpsTest) -> Model:
    """Return the current testing juju model."""
    assert ops_test.model
    return ops_test.model


@pytest_asyncio.fixture(scope="module", name="flask_app")
async def flask_app_fixture(ops_test: OpsTest, model: Model, pytestconfig: Config):
    """Build and deploy the flask charm."""
    app_name = "flask-k8s"
    charm = await ops_test.build_charm(".")
    resources = {"flask-app-image": pytestconfig.getoption("--flask-app-image")}
    deploy_result = await asyncio.gather(
        model.deploy(charm, resources=resources, application_name=app_name, series="jammy"),
        model.wait_for_idle(apps=[app_name], raise_on_blocked=True),
    )
    return deploy_result[0]


=======
async def model_fixture(ops_test: OpsTest) -> juju.model.Model:
    """Provide current test model."""
    assert ops_test.model
    model_config = {"logging-config": "<root>=INFO;unit=DEBUG"}
    await ops_test.model.set_config(model_config)
    return ops_test.model


>>>>>>> 7b973994
@pytest_asyncio.fixture(scope="module", name="get_unit_ips")
async def fixture_get_unit_ips(ops_test: OpsTest):
    """Return an async function to retrieve unit ip addresses of a certain application."""

    async def get_unit_ips(application_name: str):
        """Retrieve unit ip addresses of a certain application.

        Returns:
            a list containing unit ip addresses.
        """
        _, status, _ = await ops_test.juju("status", "--format", "json")
        status = json.loads(status)
        units = status["applications"][application_name]["units"]
        return (
            unit_status["address"]
            for _, unit_status in sorted(units.items(), key=lambda kv: int(kv[0].split("/")[-1]))
        )

<<<<<<< HEAD
    return get_unit_ips


@pytest_asyncio.fixture
async def update_config(model: Model, request: FixtureRequest, flask_app: Application):
    """Update the flask application configuration.

    This fixture must be parameterized with changing charm configurations.
    """
    orig_config = await flask_app.get_config()
    request_config = {k: str(v) for k, v in request.param.items()}
    await flask_app.set_config(request_config)
    await model.wait_for_idle(apps=[flask_app.name])

    yield request_config

    await flask_app.set_config({k: v for k, v in orig_config.items() if k in request_config})
    await model.wait_for_idle(apps=[flask_app.name])
=======
    yield _get_unit_ips


@pytest_asyncio.fixture(scope="module", name="flask_app")
async def flask_app_fixture(
    ops_test: OpsTest,
    pytestconfig: pytest.Config,
    model: juju.model.Model,
):
    """Build and deploy the flask charm."""
    app_name = "flask-k8s"
    charm = await ops_test.build_charm(".")
    resources = {"flask-app-image": pytestconfig.getoption("--flask-app-image")}
    deploy_result = await asyncio.gather(
        model.deploy(charm, resources=resources, application_name=app_name, series="jammy"),
        model.wait_for_idle(apps=[app_name], raise_on_blocked=True),
    )
    return deploy_result[0]
>>>>>>> 7b973994
<|MERGE_RESOLUTION|>--- conflicted
+++ resolved
@@ -16,7 +16,6 @@
 
 
 @pytest_asyncio.fixture(scope="module", name="model")
-<<<<<<< HEAD
 async def fixture_model(ops_test: OpsTest) -> Model:
     """Return the current testing juju model."""
     assert ops_test.model
@@ -36,7 +35,6 @@
     return deploy_result[0]
 
 
-=======
 async def model_fixture(ops_test: OpsTest) -> juju.model.Model:
     """Provide current test model."""
     assert ops_test.model
@@ -45,7 +43,6 @@
     return ops_test.model
 
 
->>>>>>> 7b973994
 @pytest_asyncio.fixture(scope="module", name="get_unit_ips")
 async def fixture_get_unit_ips(ops_test: OpsTest):
     """Return an async function to retrieve unit ip addresses of a certain application."""
@@ -64,7 +61,6 @@
             for _, unit_status in sorted(units.items(), key=lambda kv: int(kv[0].split("/")[-1]))
         )
 
-<<<<<<< HEAD
     return get_unit_ips
 
 
@@ -83,8 +79,6 @@
 
     await flask_app.set_config({k: v for k, v in orig_config.items() if k in request_config})
     await model.wait_for_idle(apps=[flask_app.name])
-=======
-    yield _get_unit_ips
 
 
 @pytest_asyncio.fixture(scope="module", name="flask_app")
@@ -101,5 +95,4 @@
         model.deploy(charm, resources=resources, application_name=app_name, series="jammy"),
         model.wait_for_idle(apps=[app_name], raise_on_blocked=True),
     )
-    return deploy_result[0]
->>>>>>> 7b973994
+    return deploy_result[0]