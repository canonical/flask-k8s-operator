--- conflicted
+++ resolved
@@ -8,41 +8,17 @@
 import typing
 
 import pytest
-<<<<<<< HEAD
 import requests
 from juju.application import Application
-=======
 import pytest_asyncio
-import requests
 from pytest_operator.plugin import OpsTest
->>>>>>> 1c354cf1
 
 logger = logging.getLogger(__name__)
 
 
-<<<<<<< HEAD
 async def test_flask_is_up(
     flask_app: Application, get_unit_ips: typing.Callable[[str], typing.Awaitable[tuple[str, ...]]]
 ):
-=======
-@pytest_asyncio.fixture(scope="module", name="flask_app")
-async def flask_app_fixture(ops_test: OpsTest, pytestconfig: pytest.Config):
-    """Build and deploy the flask charm."""
-    assert ops_test.model
-    app_name = "flask-k8s"
-    charm = await ops_test.build_charm(".")
-    resources = {"flask-app-image": pytestconfig.getoption("--flask-app-image")}
-    deploy_result = await asyncio.gather(
-        ops_test.model.deploy(
-            charm, resources=resources, application_name=app_name, series="jammy"
-        ),
-        ops_test.model.wait_for_idle(apps=[app_name], raise_on_blocked=True),
-    )
-    return deploy_result[0]
-
-
-async def test_flask_is_up(flask_app, get_unit_ips):
->>>>>>> 1c354cf1
     """
     arrange: build and deploy the flask charm.
     act: send a request to the flask application managed by the flask charm.
@@ -51,7 +27,6 @@
     for unit_ip in await get_unit_ips(flask_app.name):
         response = requests.get(f"http://{unit_ip}:8000", timeout=5)
         assert response.status_code == 200
-<<<<<<< HEAD
         assert "Hello, World!" in response.text
 
 
@@ -68,7 +43,4 @@
     for unit_ip in await get_unit_ips(flask_app.name):
         assert requests.get(f"http://{unit_ip}:8000/sleep?duration=6", timeout=10).ok
         with pytest.raises(requests.ConnectionError):
-            requests.get(f"http://{unit_ip}:8000/sleep?duration=8", timeout=10)
-=======
-        assert "Hello, World!" in response.text
->>>>>>> 1c354cf1
+            requests.get(f"http://{unit_ip}:8000/sleep?duration=8", timeout=10)