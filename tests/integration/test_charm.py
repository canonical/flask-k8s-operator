#!/usr/bin/env python3
# Copyright 2023 Canonical Ltd.
# See LICENSE file for licensing details.

"""Integration tests for Flask charm."""
import asyncio
import json
import logging
import typing

import pytest
import requests
from juju.application import Application
from juju.model import Model
from ops.model import ActiveStatus
from pytest_operator.plugin import OpsTest

# caused by pytest fixtures
# pylint: disable=too-many-arguments

logger = logging.getLogger(__name__)


async def test_flask_is_up(
    flask_app: Application,
    get_unit_ips: typing.Callable[[str], typing.Awaitable[tuple[str, ...]]],
):
    """
    arrange: build and deploy the flask charm.
    act: send a request to the flask application managed by the flask charm.
    assert: the flask application should return a correct response.
    """
    for unit_ip in await get_unit_ips(flask_app.name):
        response = requests.get(f"http://{unit_ip}:8000", timeout=5)
        assert response.status_code == 200
        assert "Hello, World!" in response.text


@pytest.mark.parametrize(
    "update_config, timeout",
    [
        pytest.param({"webserver_timeout": 7}, 7, id="timeout=7"),
        pytest.param({"webserver_timeout": 5}, 5, id="timeout=5"),
        pytest.param({"webserver_timeout": 3}, 3, id="timeout=3"),
    ],
    indirect=["update_config"],
)
@pytest.mark.usefixtures("update_config")
async def test_flask_webserver_timeout(
    flask_app: Application,
    get_unit_ips: typing.Callable[[str], typing.Awaitable[tuple[str, ...]]],
    timeout: int,
):
    """
    arrange: build and deploy the flask charm, and change the gunicorn timeout configuration.
    act: send long-running requests to the flask application managed by the flask charm.
    assert: the gunicorn should restart the worker if the request duration exceeds the timeout.
    """
    safety_timeout = timeout + 3
    for unit_ip in await get_unit_ips(flask_app.name):
        assert requests.get(
            f"http://{unit_ip}:8000/sleep?duration={timeout - 1}", timeout=safety_timeout
        ).ok
        with pytest.raises(requests.ConnectionError):
            requests.get(
                f"http://{unit_ip}:8000/sleep?duration={timeout + 1}", timeout=safety_timeout
            )


@pytest.mark.parametrize(
    "update_config, excepted_config",
    [
        pytest.param({"flask_env": "testing"}, {"ENV": "testing"}, id="env"),
        pytest.param(
            {"flask_permanent_session_lifetime": 100},
            {"PERMANENT_SESSION_LIFETIME": 100},
            id="permanent_session_lifetime",
        ),
        pytest.param({"flask_debug": True}, {"DEBUG": True}, id="debug"),
    ],
    indirect=["update_config"],
)
@pytest.mark.usefixtures("update_config")
async def test_flask_config(
    flask_app: Application,
    get_unit_ips: typing.Callable[[str], typing.Awaitable[tuple[str, ...]]],
    excepted_config: dict,
):
    """
    arrange: build and deploy the flask charm, and change flask related configurations.
    act: query flask configurations from the Flask server.
    assert: the flask configuration should match flask related charm configurations.
    """
    for unit_ip in await get_unit_ips(flask_app.name):
        for config_key, config_value in excepted_config.items():
            assert (
                requests.get(f"http://{unit_ip}:8000/config/{config_key}", timeout=10).json()
                == config_value
            )


@pytest.mark.parametrize(
    "update_config, invalid_configs",
    [
        pytest.param(
            {"flask_permanent_session_lifetime": -1},
            ("permanent_session_lifetime",),
            id="permanent_session_lifetime",
        ),
        pytest.param(
            {"flask_preferred_url_scheme": "TLS"},
            ("preferred_url_scheme",),
            id="preferred_url_scheme",
        ),
    ],
    indirect=["update_config"],
)
@pytest.mark.usefixtures("update_config")
async def test_invalid_flask_config(flask_app: Application, invalid_configs: tuple[str, ...]):
    """
    arrange: build and deploy the flask charm, and change flask related configurations
        to certain invalid values.
    act: none.
    assert: flask charm should enter the blocked status and the status message should show
        invalid configuration options.
    """
    assert flask_app.status == "blocked"
    for invalid_config in invalid_configs:
        assert invalid_config in flask_app.status_message
    for unit in flask_app.units:
        assert unit.workload_status == "blocked"
        for invalid_config in invalid_configs:
            assert invalid_config in unit.workload_status_message


@pytest.mark.parametrize(
    "update_config, excepted_config",
    [
        pytest.param({"foo_str": "testing"}, {"FOO_STR": "testing"}, id="str"),
        pytest.param({"foo_int": 128}, {"FOO_INT": 128}, id="int"),
        pytest.param({"foo_bool": True}, {"FOO_BOOL": True}, id="bool"),
        pytest.param({"foo_dict": json.dumps({"a": 1})}, {"FOO_DICT": {"a": 1}}, id="dict"),
        pytest.param({"application_root": "/foo"}, {"APPLICATION_ROOT": "/"}, id="builtin"),
    ],
    indirect=["update_config"],
)
@pytest.mark.usefixtures("update_config")
async def test_app_config(
    flask_app: Application,
    excepted_config: dict[str, str | int | bool],
    get_unit_ips: typing.Callable[[str], typing.Awaitable[tuple[str, ...]]],
):
    """
    arrange: build and deploy the flask charm, and change Flask app configurations.
    act: none.
    assert: Flask application should receive the application configuration correctly.
    """
    for unit_ip in await get_unit_ips(flask_app.name):
        for config_key, config_value in excepted_config.items():
            assert (
                requests.get(f"http://{unit_ip}:8000/config/{config_key}", timeout=10).json()
                == config_value
            )


async def test_with_ingress(
    ops_test: OpsTest,
    model: Model,
    flask_app: Application,
    traefik_app_name: str,
    external_hostname: str,
    get_unit_ips: typing.Callable[[str], typing.Awaitable[tuple[str, ...]]],
):
    """
    arrange: build and deploy the flask charm, and deploy the ingress.
    act: relate the ingress charm with the Flask charm.
    assert: requesting the charm through traefik should return a correct response
    """
    await model.add_relation(flask_app.name, traefik_app_name)
    # mypy doesn't see that ActiveStatus has a name
    await model.wait_for_idle(status=ActiveStatus.name)  # type: ignore

    traefik_ip = (await get_unit_ips(traefik_app_name))[0]
    response = requests.get(
        f"http://{traefik_ip}",
        headers={"Host": f"{ops_test.model_name}-{flask_app.name}.{external_hostname}"},
        timeout=5,
    )
    assert response.status_code == 200
    assert "Hello, World!" in response.text


<<<<<<< HEAD
@pytest.mark.parametrize(
    "endpoint,db_name, db_channel",
    [
        ("mysql/status", "mysql-k8s", "8.0/stable"),
        ("postgresql/status", "postgresql-k8s", "14/stable"),
    ],
)
async def test_with_database(
    flask_app: Application,
    model: juju.model.Model,
    get_unit_ips,
    endpoint: str,
    db_name: str,
    db_channel: str,
):
    """
    arrange: build and deploy the flask charm.
    act: deploy the database and relate it to the charm.
    assert: requesting the charm should return a correct response
    """
    db_app = await model.deploy(db_name, channel=db_channel)
    await model.wait_for_idle()

    await model.add_relation(flask_app.name, db_app.name)

    # mypy doesn't see that ActiveStatus has a name
    await model.wait_for_idle(status=ActiveStatus.name)  # type: ignore

    for unit_ip in await get_unit_ips(flask_app.name):
        response = requests.get(f"http://{unit_ip}:8000/{endpoint}", timeout=5)
        assert response.status_code == 200
        assert "SUCCESS" in response.text
=======
async def test_prometheus_integration(
    model: Model,
    prometheus_app_name: str,
    flask_app: Application,
    get_unit_ips: typing.Callable[[str], typing.Awaitable[tuple[str, ...]]],
):
    """
    arrange: after Flask charm has been deployed.
    act: establish relations established with prometheus charm.
    assert: prometheus metrics endpoint for prometheus is active and prometheus has active scrape
        targets.
    """
    await model.add_relation(prometheus_app_name, flask_app.name)
    await model.wait_for_idle(apps=[flask_app.name, prometheus_app_name], status="active")

    for unit_ip in await get_unit_ips(prometheus_app_name):
        query_targets = requests.get(f"http://{unit_ip}:9090/api/v1/targets", timeout=10).json()
        assert len(query_targets["data"]["activeTargets"])


async def test_loki_integration(
    model: Model,
    loki_app_name: str,
    flask_app: Application,
    get_unit_ips: typing.Callable[[str], typing.Awaitable[tuple[str, ...]]],
):
    """
    arrange: after Flask charm has been deployed.
    act: establish relations established with loki charm.
    assert: loki joins relation successfully, logs are being output to container and to files for
        loki to scrape.
    """
    await model.add_relation(loki_app_name, flask_app.name)

    await model.wait_for_idle(
        apps=[flask_app.name, loki_app_name], status="active", idle_period=60
    )
    flask_ip = (await get_unit_ips(flask_app.name))[0]
    # populate the access log
    for _ in range(120):
        requests.get(f"http://{flask_ip}:8000", timeout=10)
        await asyncio.sleep(1)
    loki_ip = (await get_unit_ips(loki_app_name))[0]
    log_query = requests.get(
        f"http://{loki_ip}:3100/loki/api/v1/query",
        timeout=10,
        params={"query": f'{{juju_application="{flask_app.name}"}}'},
    ).json()
    assert len(log_query["data"]["result"])


async def test_grafana_integration(
    model: Model,
    flask_app: Application,
    prometheus_app_name: str,
    loki_app_name: str,
    grafana_app_name: str,
    get_unit_ips: typing.Callable[[str], typing.Awaitable[tuple[str, ...]]],
):
    """
    arrange: after Flask charm has been deployed.
    act: establish relations established with grafana charm.
    assert: grafana Flask dashboard can be found.
    """
    await model.relate(
        f"{prometheus_app_name}:grafana-source", f"{grafana_app_name}:grafana-source"
    )
    await model.relate(f"{loki_app_name}:grafana-source", f"{grafana_app_name}:grafana-source")
    await model.relate(flask_app.name, grafana_app_name)

    await model.wait_for_idle(
        apps=[flask_app.name, prometheus_app_name, loki_app_name, grafana_app_name],
        status="active",
        idle_period=60,
    )

    action = await model.applications[grafana_app_name].units[0].run_action("get-admin-password")
    await action.wait()
    password = action.results["admin-password"]
    grafana_ip = (await get_unit_ips(grafana_app_name))[0]
    sess = requests.session()
    sess.post(
        f"http://{grafana_ip}:3000/login",
        json={
            "user": "admin",
            "password": password,
        },
    ).raise_for_status()
    datasources = sess.get(f"http://{grafana_ip}:3000/api/datasources", timeout=10).json()
    datasource_types = set(datasource["type"] for datasource in datasources)
    assert "loki" in datasource_types
    assert "prometheus" in datasource_types
    dashboards = sess.get(
        f"http://{grafana_ip}:3000/api/search",
        timeout=10,
        params={"query": "Flask Operator"},
    ).json()
    assert len(dashboards)
>>>>>>> fc896ba8
<|MERGE_RESOLUTION|>--- conflicted
+++ resolved
@@ -190,7 +190,6 @@
     assert "Hello, World!" in response.text
 
 
-<<<<<<< HEAD
 @pytest.mark.parametrize(
     "endpoint,db_name, db_channel",
     [
@@ -223,7 +222,8 @@
         response = requests.get(f"http://{unit_ip}:8000/{endpoint}", timeout=5)
         assert response.status_code == 200
         assert "SUCCESS" in response.text
-=======
+
+
 async def test_prometheus_integration(
     model: Model,
     prometheus_app_name: str,
@@ -321,5 +321,4 @@
         timeout=10,
         params={"query": "Flask Operator"},
     ).json()
-    assert len(dashboards)
->>>>>>> fc896ba8
+    assert len(dashboards)