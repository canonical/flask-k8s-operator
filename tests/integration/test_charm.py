#!/usr/bin/env python3
# Copyright 2023 Canonical Ltd.
# See LICENSE file for licensing details.

"""Integration tests for Flask charm."""
<<<<<<< HEAD
import asyncio
=======
>>>>>>> 60f1ed5f
import json
import logging
import typing

import pytest
import requests
from juju.application import Application
from juju.model import Model
from ops.model import ActiveStatus
from pytest_operator.plugin import OpsTest

# caused by pytest fixtures
# pylint: disable=too-many-arguments


logger = logging.getLogger(__name__)


async def test_flask_is_up(
    flask_app: Application, get_unit_ips: typing.Callable[[str], typing.Awaitable[tuple[str, ...]]]
):
    """
    arrange: build and deploy the flask charm.
    act: send a request to the flask application managed by the flask charm.
    assert: the flask application should return a correct response.
    """
    for unit_ip in await get_unit_ips(flask_app.name):
        response = requests.get(f"http://{unit_ip}:8000", timeout=5)
        assert response.status_code == 200
        assert "Hello, World!" in response.text


@pytest.mark.parametrize(
    "update_config, timeout",
    [
        pytest.param({"webserver_timeout": 7}, 7, id="timeout=7"),
        pytest.param({"webserver_timeout": 5}, 5, id="timeout=5"),
        pytest.param({"webserver_timeout": 3}, 3, id="timeout=3"),
    ],
    indirect=["update_config"],
)
@pytest.mark.usefixtures("update_config")
async def test_flask_webserver_timeout(
    flask_app: Application,
    get_unit_ips: typing.Callable[[str], typing.Awaitable[tuple[str, ...]]],
    timeout: int,
):
    """
    arrange: build and deploy the flask charm, and change the gunicorn timeout configuration.
    act: send long-running requests to the flask application managed by the flask charm.
    assert: the gunicorn should restart the worker if the request duration exceeds the timeout.
    """
    safety_timeout = timeout + 3
    for unit_ip in await get_unit_ips(flask_app.name):
        assert requests.get(
            f"http://{unit_ip}:8000/sleep?duration={timeout - 1}", timeout=safety_timeout
        ).ok
        with pytest.raises(requests.ConnectionError):
            requests.get(
                f"http://{unit_ip}:8000/sleep?duration={timeout + 1}", timeout=safety_timeout
            )


@pytest.mark.parametrize(
    "update_config, excepted_config",
    [
        pytest.param({"flask_env": "testing"}, {"ENV": "testing"}, id="env"),
        pytest.param(
            {"flask_permanent_session_lifetime": 100},
            {"PERMANENT_SESSION_LIFETIME": 100},
            id="permanent_session_lifetime",
        ),
        pytest.param({"flask_debug": True}, {"DEBUG": True}, id="debug"),
    ],
    indirect=["update_config"],
)
@pytest.mark.usefixtures("update_config")
async def test_flask_config(
    flask_app: Application,
    get_unit_ips: typing.Callable[[str], typing.Awaitable[tuple[str, ...]]],
    excepted_config: dict,
):
    """
    arrange: build and deploy the flask charm, and change flask related configurations.
    act: query flask configurations from the Flask server.
    assert: the flask configuration should match flask related charm configurations.
    """
    for unit_ip in await get_unit_ips(flask_app.name):
        for config_key, config_value in excepted_config.items():
            assert (
                requests.get(f"http://{unit_ip}:8000/config/{config_key}", timeout=10).json()
                == config_value
            )


@pytest.mark.parametrize(
    "update_config, invalid_configs",
    [
        pytest.param(
            {"flask_permanent_session_lifetime": -1},
            ("permanent_session_lifetime",),
            id="permanent_session_lifetime",
        ),
        pytest.param(
            {"flask_preferred_url_scheme": "TLS"},
            ("preferred_url_scheme",),
            id="preferred_url_scheme",
        ),
    ],
    indirect=["update_config"],
)
@pytest.mark.usefixtures("update_config")
async def test_invalid_flask_config(flask_app: Application, invalid_configs: tuple[str, ...]):
    """
    arrange: build and deploy the flask charm, and change flask related configurations
        to certain invalid values.
    act: none.
    assert: flask charm should enter the blocked status and the status message should show
        invalid configuration options.
    """
    assert flask_app.status == "blocked"
    for invalid_config in invalid_configs:
        assert invalid_config in flask_app.status_message
    for unit in flask_app.units:
        assert unit.workload_status == "blocked"
        for invalid_config in invalid_configs:
            assert invalid_config in unit.workload_status_message


@pytest.mark.parametrize(
    "update_config, excepted_config",
    [
        pytest.param({"foo_str": "testing"}, {"FOO_STR": "testing"}, id="str"),
        pytest.param({"foo_int": 128}, {"FOO_INT": 128}, id="int"),
        pytest.param({"foo_bool": True}, {"FOO_BOOL": True}, id="bool"),
        pytest.param({"foo_dict": json.dumps({"a": 1})}, {"FOO_DICT": {"a": 1}}, id="dict"),
        pytest.param({"application_root": "/foo"}, {"APPLICATION_ROOT": "/"}, id="builtin"),
    ],
    indirect=["update_config"],
)
@pytest.mark.usefixtures("update_config")
async def test_app_config(
    flask_app: Application,
    excepted_config: dict[str, str | int | bool],
    get_unit_ips: typing.Callable[[str], typing.Awaitable[tuple[str, ...]]],
):
    """
    arrange: build and deploy the flask charm, and change Flask app configurations.
    act: none.
    assert: Flask application should receive the application configuration correctly.
    """
    for unit_ip in await get_unit_ips(flask_app.name):
        for config_key, config_value in excepted_config.items():
            assert (
                requests.get(f"http://{unit_ip}:8000/config/{config_key}", timeout=10).json()
                == config_value
            )


async def test_with_ingress(
    ops_test: OpsTest,
    model: Model,
    flask_app: Application,
    traefik_app_name: str,
    external_hostname: str,
    get_unit_ips: typing.Callable[[str], typing.Awaitable[tuple[str, ...]]],
):
    """
    arrange: build and deploy the flask charm, and deploy the ingress.
    act: relate the ingress charm with the Flask charm.
    assert: requesting the charm through traefik should return a correct response
    """
    await model.add_relation(flask_app.name, traefik_app_name)
    # mypy doesn't see that ActiveStatus has a name
    await model.wait_for_idle(status=ActiveStatus.name)  # type: ignore

    traefik_ip = (await get_unit_ips(traefik_app_name))[0]
    response = requests.get(
        f"http://{traefik_ip}",
        headers={"Host": f"{ops_test.model_name}-{flask_app.name}.{external_hostname}"},
        timeout=5,
    )
    assert response.status_code == 200
    assert "Hello, World!" in response.text


async def test_prometheus_integration(
    model: Model,
    prometheus_app_name: str,
    flask_app: Application,
    get_unit_ips: typing.Callable[[str], typing.Awaitable[tuple[str, ...]]],
):
    """
    arrange: after Flask charm has been deployed.
    act: establish relations established with prometheus charm.
    assert: prometheus metrics endpoint for prometheus is active and prometheus has active scrape
        targets.
    """
    await model.add_relation(prometheus_app_name, flask_app.name)
    await model.wait_for_idle(apps=[flask_app.name, prometheus_app_name], status="active")

    for unit_ip in await get_unit_ips(prometheus_app_name):
        query_targets = requests.get(f"http://{unit_ip}:9090/api/v1/targets", timeout=10).json()
        assert len(query_targets["data"]["activeTargets"])


async def test_loki_integration(
    model: Model,
    loki_app_name: str,
    flask_app: Application,
    get_unit_ips: typing.Callable[[str], typing.Awaitable[tuple[str, ...]]],
):
    """
    arrange: after Flask charm has been deployed.
    act: establish relations established with loki charm.
    assert: loki joins relation successfully, logs are being output to container and to files for
        loki to scrape.
    """
    await model.add_relation(loki_app_name, flask_app.name)

    await model.wait_for_idle(
        apps=[flask_app.name, loki_app_name], status="active", idle_period=60
    )
    flask_ip = (await get_unit_ips(flask_app.name))[0]
    # populate the access log
    for _ in range(120):
        requests.get(f"http://{flask_ip}:8000", timeout=10)
        await asyncio.sleep(1)
    loki_ip = (await get_unit_ips(loki_app_name))[0]
    log_query = requests.get(
        f"http://{loki_ip}:3100/loki/api/v1/query",
        timeout=10,
        params={"query": f'{{juju_application="{flask_app.name}"}}'},
    ).json()
    assert len(log_query["data"]["result"])


async def test_grafana_integration(
    model: Model,
    flask_app: Application,
    prometheus_app_name: str,
    loki_app_name: str,
    grafana_app_name: str,
    get_unit_ips: typing.Callable[[str], typing.Awaitable[tuple[str, ...]]],
):
    """
    arrange: after Flask charm has been deployed.
    act: establish relations established with grafana charm.
    assert: grafana Flask dashboard can be found.
    """
    await model.relate(
        f"{prometheus_app_name}:grafana-source", f"{grafana_app_name}:grafana-source"
    )
    await model.relate(f"{loki_app_name}:grafana-source", f"{grafana_app_name}:grafana-source")
    await model.relate(flask_app.name, grafana_app_name)

    await model.wait_for_idle(
        apps=[flask_app.name, prometheus_app_name, loki_app_name, grafana_app_name],
        status="active",
        idle_period=60,
    )

    action = await model.applications[grafana_app_name].units[0].run_action("get-admin-password")
    await action.wait()
    password = action.results["admin-password"]
    grafana_ip = (await get_unit_ips(grafana_app_name))[0]
    sess = requests.session()
    sess.post(
        f"http://{grafana_ip}:3000/login",
        json={
            "user": "admin",
            "password": password,
        },
    ).raise_for_status()
    datasources = sess.get(f"http://{grafana_ip}:3000/api/datasources", timeout=10).json()
    datasource_types = set(datasource["type"] for datasource in datasources)
    assert "loki" in datasource_types
    assert "prometheus" in datasource_types
    dashboards = sess.get(
        f"http://{grafana_ip}:3000/api/search",
        timeout=10,
        params={"query": "Flask Operator"},
    ).json()
    assert len(dashboards)<|MERGE_RESOLUTION|>--- conflicted
+++ resolved
@@ -3,10 +3,7 @@
 # See LICENSE file for licensing details.
 
 """Integration tests for Flask charm."""
-<<<<<<< HEAD
 import asyncio
-=======
->>>>>>> 60f1ed5f
 import json
 import logging
 import typing
@@ -17,6 +14,10 @@
 from juju.model import Model
 from ops.model import ActiveStatus
 from pytest_operator.plugin import OpsTest
+
+# caused by pytest fixtures
+# pylint: disable=too-many-arguments
+
 
 # caused by pytest fixtures
 # pylint: disable=too-many-arguments
