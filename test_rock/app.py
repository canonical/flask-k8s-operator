--- conflicted
+++ resolved
@@ -14,8 +14,6 @@
 app.config.from_prefixed_env()
 
 
-<<<<<<< HEAD
-=======
 def get_mysql_database():
     """Get the mysql db connection."""
     if "mysql_db" not in g:
@@ -56,7 +54,6 @@
         postgresql_db.close()
 
 
->>>>>>> 7079109e
 @app.route("/")
 def hello_world():
     return "Hello, World!"
@@ -74,15 +71,6 @@
     return jsonify(app.config.get(config_name))
 
 
-<<<<<<< HEAD
-app2 = Flask("app2")
-app2.config.from_prefixed_env()
-
-
-@app2.route("/")
-def app2_hello_world():
-    return "Hello, Many World!"
-=======
 @app.route("/mysql/status")
 def mysql_status():
     """Mysql status endpoint."""
@@ -105,4 +93,12 @@
             cursor.fetchone()
             return "SUCCESS"
     return "FAIL"
->>>>>>> 7079109e
+
+
+app2 = Flask("app2")
+app2.config.from_prefixed_env()
+
+
+@app2.route("/")
+def app2_hello_world():
+    return "Hello, Many World!"
