# Copyright 2023 Canonical Ltd.
# See LICENSE file for licensing details.

[tox]
skipsdist=True
envlist = lint, unit, static, coverage-report
skip_missing_interpreters = True

[vars]
src_path = {toxinidir}/src/
tst_path = {toxinidir}/tests/
all_path = {[vars]src_path} {[vars]tst_path}

[testenv]
setenv =
  PYTHONPATH = {toxinidir}:{toxinidir}/lib:{[vars]src_path}
  PYTHONBREAKPOINT=ipdb.set_trace
  PY_COLORS=1
  CHARMCRAFT_DEVELOPER=y
  CHARMCRAFT_PROVIDER=lxd
  CHARMCRAFT_LXD_PROVIDER_REMOTE=workstation
passenv =
  PYTHONPATH
  CHARM_BUILD_DIR
  MODEL_SETTINGS

allowlist_externals = docker

[testenv:fmt]
description = Apply coding style standards to code
deps =
    black
    isort
commands =
    isort {[vars]all_path}
    black {[vars]all_path} --target-version=py310

[testenv:lint]
description = Check code against coding style standards
deps =
    black
    codespell
    flake8-builtins
    flake8-copyright
    flake8-docstrings-complete>=1.0.4
    flake8-docstrings>=1.6.0
    flake8-test-docs
    flake8<6.0.0
    isort
    types-requests
    types-PyYAML
    mypy
    pep8-naming
    pydocstyle
    pylint
    pyproject-flake8<6.0.0
    pytest_operator
<<<<<<< HEAD
=======
    types-requests
    types-PyYAML
>>>>>>> 1f3e8574
    -r{toxinidir}/requirements.txt
    -r{toxinidir}/tests/integration/requirements.txt
commands =
    codespell {toxinidir} \
      --skip {toxinidir}/.git \
      --skip {toxinidir}/.tox \
      --skip {toxinidir}/build \
      --skip {toxinidir}/lib \
      --skip {toxinidir}/venv \
      --skip {toxinidir}/.mypy_cache \
      --skip {toxinidir}/tests/integration/.mypy_cache
    # pflake8 wrapper supports config from pyproject.toml
    pflake8 {[vars]all_path}
    isort --check-only --diff {[vars]all_path}
    black --target-version=py310 --check --diff {[vars]all_path}
    mypy {[vars]all_path}
    pydocstyle {[vars]src_path}
    pylint {[vars]all_path}

[testenv:static]
description = Run static analysis tests
deps =
    bandit[toml]
    -r{toxinidir}/requirements.txt
commands =
    bandit -c {toxinidir}/pyproject.toml -r {[vars]src_path} {[vars]tst_path}

[testenv:unit]
description = Run unit tests
deps =
    pytest
    coverage[toml]
    -r{toxinidir}/requirements.txt
commands =
    coverage run --source={[vars]src_path} \
        -m pytest --ignore={[vars]tst_path}integration -v --tb native -s {posargs}
    coverage report

[testenv:coverage-report]
description = Create test coverage report
deps =
    pytest
    coverage[toml]
    -r{toxinidir}/requirements.txt
commands =
    coverage report

[testenv:test-build]
description = build oci image for test and push to the local microk8s registry
commands =
    docker build -t flask-app:test .
    docker tag flask-app:test localhost:32000/flask-app:test
    docker push localhost:32000/flask-app:test

[testenv:integration]
description = Run integration tests
deps =
    juju==3.0.4
    -r{toxinidir}/requirements.txt
    -r{toxinidir}/tests/integration/requirements.txt
commands =
    pytest {[vars]tst_path} -v --tb native --ignore={[vars]tst_path}unit --log-cli-level=INFO -s {posargs}<|MERGE_RESOLUTION|>--- conflicted
+++ resolved
@@ -55,11 +55,8 @@
     pylint
     pyproject-flake8<6.0.0
     pytest_operator
-<<<<<<< HEAD
-=======
     types-requests
     types-PyYAML
->>>>>>> 1f3e8574
     -r{toxinidir}/requirements.txt
     -r{toxinidir}/tests/integration/requirements.txt
 commands =
