<<<<<<< HEAD
ops >= 1.5.0
pydantic
=======
ops >= 2.2
pydantic >= 1.10
>>>>>>> 1f3e8574
<|MERGE_RESOLUTION|>--- conflicted
+++ resolved
@@ -1,7 +1,2 @@
-<<<<<<< HEAD
-ops >= 1.5.0
-pydantic
-=======
 ops >= 2.2
-pydantic >= 1.10
->>>>>>> 1f3e8574
+pydantic >= 1.10