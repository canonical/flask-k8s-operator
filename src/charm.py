--- conflicted
+++ resolved
@@ -24,11 +24,8 @@
 class FlaskCharm(CharmBase):
     """Flask Charm service."""
 
-<<<<<<< HEAD
     _FLASK_CONTAINER_NAME = "flask-app"
-=======
     _FLASK_APP_PORT = 8000
->>>>>>> 7b973994
 
     def __init__(self, *args: typing.Any) -> None:
         """Initialize the instance.
@@ -37,10 +34,18 @@
             args: passthrough to CharmBase.
         """
         super().__init__(*args)
-<<<<<<< HEAD
         self._charm_state = CharmState.from_charm(charm=self)
         self._webserver = GunicornWebserver(charm_state=self._charm_state)
         self.framework.observe(self.on.config_changed, self._on_config_changed)
+        self.ingress = IngressPerAppRequirer(
+            self,
+            port=self._FLASK_APP_PORT,
+            # We're forced to use the app's service endpoint
+            # as the ingress per app interface currently always routes to the leader.
+            # https://github.com/canonical/traefik-k8s-operator/issues/159
+            host=f"{self.app.name}-endpoints.{self.model.name}.svc.cluster.local",
+            strip_prefix=True,
+        )
 
     def container_can_connect(self) -> bool:
         """Check if the Flask pebble service is connectable.
@@ -55,18 +60,6 @@
 
         Return:
             The controller of the flask application workload container.
-=======
-        self.framework.observe(self.on.config_changed, self.config_service)
-        self.ingress = IngressPerAppRequirer(
-            self,
-            port=self._FLASK_APP_PORT,
-            # We're forced to use the app's service endpoint
-            # as the ingress per app interface currently always routes to the leader.
-            # https://github.com/canonical/traefik-k8s-operator/issues/159
-            host=f"{self.app.name}-endpoints.{self.model.name}.svc.cluster.local",
-            strip_prefix=True,
-        )
->>>>>>> 7b973994
 
         Raises:
             RuntimeError: if the pebble service inside the container is not ready while the
@@ -171,14 +164,7 @@
                 "flask-app": {
                     "override": "replace",
                     "summary": "Flask application service",
-<<<<<<< HEAD
                     "command": shlex.join(self._webserver.command),
-=======
-                    "command": (
-                        "python3 -m gunicorn --chdir /srv/flask/app app:app"
-                        f" -b 0.0.0.0:{self._FLASK_APP_PORT}"
-                    ),
->>>>>>> 7b973994
                     "user": "flask",
                     "group": "flask",
                     "startup": "enabled",
