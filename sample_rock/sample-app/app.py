--- conflicted
+++ resolved
@@ -2,11 +2,7 @@
 # See LICENSE file for licensing details.
 import time
 
-<<<<<<< HEAD
 from flask import Flask, request, jsonify
-=======
-from flask import Flask, request
->>>>>>> 029767fc
 
 app = Flask(__name__)
 app.config.from_prefixed_env()
@@ -22,13 +18,9 @@
 def sleep():
     duration_seconds = int(request.args.get("duration"))
     time.sleep(duration_seconds)
-<<<<<<< HEAD
     return ""
 
 
 @app.route("/config/<config_name>")
 def config(config_name: str):
-    return jsonify(app.config.get(config_name))
-=======
-    return ""
->>>>>>> 029767fc
+    return jsonify(app.config.get(config_name))